--- conflicted
+++ resolved
@@ -148,11 +148,8 @@
 
 
 class NoneQuery(FieldQuery):
-<<<<<<< HEAD
-=======
     """A query that checks whether a field is null."""
 
->>>>>>> 21448822
     def __init__(self, field, fast=True):
         super(NoneQuery, self).__init__(field, None, fast)
 
