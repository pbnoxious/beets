--- conflicted
+++ resolved
@@ -375,32 +375,19 @@
     object to print it out when confirming objects individually.
     """
     choice = input_options(
-<<<<<<< HEAD
         (u'y', u'n', u's'), False,
         u'%s? (Yes/no/select)' % prompt)
-    print()  # go to a new line
-    if choice == u'y':
-        out_items = items
-    elif choice == u's':
-        for item in items:
-            rep(item)
-            if input_yn(u'%s? (yes/no)' % prompt, True):
-                out_items.append(item)
-=======
-        ('y', 'n', 's'), False,
-        '%s? (Yes/no/select)' % prompt)
     print()  # Blank line.
 
-    if choice == 'y':  # Yes.
+    if choice == u'y':  # Yes.
         return objs
 
-    elif choice == 's':  # Select.
+    elif choice == u's':  # Select.
         out = []
         for obj in objs:
             rep(obj)
-            if input_yn('%s? (yes/no)' % prompt, True):
+            if input_yn(u'%s? (yes/no)' % prompt, True):
                 out.append(obj)
->>>>>>> 48659c5d
             print()  # go to a new line
         return out
 
